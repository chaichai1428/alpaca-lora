import os
import sys

import torch
import torch.nn as nn
import bitsandbytes as bnb
from datasets import load_dataset
import transformers

assert (
    "LlamaTokenizer" in transformers._import_structure["models.llama"]
), "LLaMA is now in HuggingFace's main branch.\nPlease reinstall it: pip uninstall transformers && pip install git+https://github.com/huggingface/transformers.git"
from transformers import LlamaForCausalLM, LlamaTokenizer
from peft import (
    prepare_model_for_int8_training,
    LoraConfig,
    get_peft_model,
    get_peft_model_state_dict,
)


# optimized for RTX 4090. for larger GPUs, increase some of these?
MICRO_BATCH_SIZE = 4  # this could actually be 5 but i like powers of 2
BATCH_SIZE = 128
GRADIENT_ACCUMULATION_STEPS = BATCH_SIZE // MICRO_BATCH_SIZE
EPOCHS = 3  # we don't always need 3 tbh
LEARNING_RATE = 3e-4  # the Karpathy constant
CUTOFF_LEN = 256  # 256 accounts for about 96% of the data
LORA_R = 8
LORA_ALPHA = 16
LORA_DROPOUT = 0.05
VAL_SET_SIZE = 2000
TARGET_MODULES = [
    "q_proj",
    "v_proj",
]
DATA_PATH = "alpaca_data_cleaned.json"
OUTPUT_DIR = "lora-alpaca"
BASE_MODEL = None
assert (
    BASE_MODEL
), "Please specify a BASE_MODEL in the script, e.g. 'decapoda-research/llama-7b-hf'"

device_map = "auto"
world_size = int(os.environ.get("WORLD_SIZE", 1))
ddp = world_size != 1
if ddp:
    device_map = {"": int(os.environ.get("LOCAL_RANK") or 0)}
    GRADIENT_ACCUMULATION_STEPS = GRADIENT_ACCUMULATION_STEPS // world_size

model = LlamaForCausalLM.from_pretrained(
    BASE_MODEL,
    load_in_8bit=True,
    device_map=device_map,
)

tokenizer = LlamaTokenizer.from_pretrained(BASE_MODEL)

tokenizer.pad_token_id = 0  # unk. we want this to be different from the eos token
tokenizer.padding_side = "left"  # Allow batched inference

model = prepare_model_for_int8_training(model)

config = LoraConfig(
    r=LORA_R,
    lora_alpha=LORA_ALPHA,
    target_modules=TARGET_MODULES,
    lora_dropout=LORA_DROPOUT,
    bias="none",
    task_type="CAUSAL_LM",
)
model = get_peft_model(model, config)

data = load_dataset("json", data_files=DATA_PATH)


def generate_prompt(data_point):
    # sorry about the formatting disaster gotta move fast
    if data_point["input"]:
        return f"""Below is an instruction that describes a task, paired with an input that provides further context. Write a response that appropriately completes the request.

### Instruction:
{data_point["instruction"]}

### Input:
{data_point["input"]}

### Response:
{data_point["output"]}"""
    else:
        return f"""Below is an instruction that describes a task. Write a response that appropriately completes the request.

### Instruction:
{data_point["instruction"]}

### Response:
{data_point["output"]}"""


def tokenize(prompt):
    # there's probably a way to do this with the tokenizer settings
    # but again, gotta move fast
    result = tokenizer(
        prompt,
        truncation=True,
<<<<<<< HEAD
        max_length=CUTOFF_LEN,
        padding=False,
        return_tensors=None,
=======
        max_length=CUTOFF_LEN + 1,
        padding=True,
>>>>>>> af640bdc
    )
    if (
        result["input_ids"][-1] != tokenizer.eos_token_id
        and len(result["input_ids"]) < CUTOFF_LEN
    ):
        result["input_ids"].append(tokenizer.eos_token_id)
        result["attention_mask"].append(1)

    result["labels"] = result["input_ids"].copy()

    return result


def generate_and_tokenize_prompt(data_point):
    prompt = generate_prompt(data_point)
    return tokenize(prompt)


if VAL_SET_SIZE > 0:
    train_val = data["train"].train_test_split(
        test_size=VAL_SET_SIZE, shuffle=True, seed=42
    )
    train_data = train_val["train"].shuffle().map(generate_and_tokenize_prompt)
    val_data = train_val["test"].shuffle().map(generate_and_tokenize_prompt)
else:
    train_data = data["train"].shuffle().map(generate_and_tokenize_prompt)
    val_data = None

trainer = transformers.Trainer(
    model=model,
    train_dataset=train_data,
    eval_dataset=val_data,
    args=transformers.TrainingArguments(
        per_device_train_batch_size=MICRO_BATCH_SIZE,
        gradient_accumulation_steps=GRADIENT_ACCUMULATION_STEPS,
        warmup_steps=100,
        num_train_epochs=EPOCHS,
        learning_rate=LEARNING_RATE,
        fp16=True,
        logging_steps=20,
        evaluation_strategy="steps" if VAL_SET_SIZE > 0 else "no",
        save_strategy="steps",
        eval_steps=200 if VAL_SET_SIZE > 0 else None,
        save_steps=200,
        output_dir=OUTPUT_DIR,
        save_total_limit=3,
        load_best_model_at_end=True if VAL_SET_SIZE > 0 else False,
        ddp_find_unused_parameters=False if ddp else None,
        group_by_length=True,
    ),
    data_collator=transformers.DataCollatorForSeq2Seq(tokenizer, pad_to_multiple_of=8, return_tensors="pt",padding=True),
)
model.config.use_cache = False

old_state_dict = model.state_dict
model.state_dict = (
    lambda self, *_, **__: get_peft_model_state_dict(self, old_state_dict())
).__get__(model, type(model))

if torch.__version__ >= "2" and sys.platform != "win32":
    model = torch.compile(model)

trainer.train()

model.save_pretrained(OUTPUT_DIR)

print("\n If there's a warning about missing keys above, please disregard :)")<|MERGE_RESOLUTION|>--- conflicted
+++ resolved
@@ -103,14 +103,9 @@
     result = tokenizer(
         prompt,
         truncation=True,
-<<<<<<< HEAD
         max_length=CUTOFF_LEN,
         padding=False,
         return_tensors=None,
-=======
-        max_length=CUTOFF_LEN + 1,
-        padding=True,
->>>>>>> af640bdc
     )
     if (
         result["input_ids"][-1] != tokenizer.eos_token_id
@@ -161,7 +156,9 @@
         ddp_find_unused_parameters=False if ddp else None,
         group_by_length=True,
     ),
-    data_collator=transformers.DataCollatorForSeq2Seq(tokenizer, pad_to_multiple_of=8, return_tensors="pt",padding=True),
+    data_collator=transformers.DataCollatorForSeq2Seq(
+        tokenizer, pad_to_multiple_of=8, return_tensors="pt", padding=True
+    ),
 )
 model.config.use_cache = False
 
